[package]
name = "exr"
description = "Read and write OpenEXR files without any unsafe code"
keywords = ["exr", "openexr", "file", "binary", "io"]
categories = ["encoding", "filesystem", "graphics", "multimedia"]

version = "1.6.5"
edition = "2018"
authors = ["johannesvollmer <johannes596@t-online.de>"]

repository = "https://github.com/johannesvollmer/exrs"
readme = "README.md"
license = "BSD-3-Clause"
exclude = [ "specification/*", "specification/**", "tests/images/*", "tests/images/**" ]
rust-version = "1.59.0"

[badges]
maintenance = { status = "actively-developed" }

[lib]
path = "src/lib.rs"
test = true
doctest = true
bench = true
doc = true
plugin = false
proc-macro = false

[dependencies]
lebe = "^0.5.2"                # generic binary serialization
<<<<<<< HEAD
half = "^2.2.1"               # 16 bit float pixel data type
=======
half = ">=2.1.0, <2.3"         # 16 bit float pixel data type
>>>>>>> a4aa0acc
bit_field = "^0.10.1"          # exr file version bit flags
miniz_oxide = "^0.7.1"         # zip compression for pxr24
smallvec = "^1.7.0"            # make cache-friendly allocations        TODO profile if smallvec is really an improvement!
rayon-core = "^1.11.0"         # threading for parallel compression     TODO make this an optional feature?
flume = "^0.10.9"              # crossbeam, but less unsafe code        TODO make this an optional feature?
zune-inflate = { version = "^0.2.3", default-features = false, features = ["zlib"] }  # zip decompression, faster than miniz_oxide

[dev-dependencies]
image = { version = "0.24.3", default-features = false, features = ["png"] }         # used to convert one exr to some pngs

bencher = "0.1.5"
walkdir = "2.3.2"         # automatically test things for all files in a directory
rand = "0.8.5"            # used for fuzz testing
rayon = "1.5.3"           # run tests for many files in parallel


[[bench]]
name = "read"
harness = false

[[bench]]
name = "profiling"
harness = false

[[bench]]
name = "write"
harness = false

[[bench]]
name = "pixel_format_conversion"
harness = false


# recommended release settings for max runtime performance
[profile.release]
opt-level = 3
lto = true
debug = false
debug-assertions = false
codegen-units = 1

# test with fast runtime speed and slow build speed
[profile.dev]
incremental = true
opt-level = 3
debug-assertions = true
overflow-checks = true
debug = true
lto = true

# test with fast runtime speed and moderate build speed
[profile.test]
incremental = true
opt-level = 3
debug-assertions = true
overflow-checks = true
debug = true
lto = true

# bench with fastest runtime speed
[profile.bench]
opt-level = 3
debug-assertions = false
overflow-checks = false
lto = true
debug = true
codegen-units = 1<|MERGE_RESOLUTION|>--- conflicted
+++ resolved
@@ -4,7 +4,7 @@
 keywords = ["exr", "openexr", "file", "binary", "io"]
 categories = ["encoding", "filesystem", "graphics", "multimedia"]
 
-version = "1.6.5"
+version = "2.0.0"
 edition = "2018"
 authors = ["johannesvollmer <johannes596@t-online.de>"]
 
@@ -28,11 +28,7 @@
 
 [dependencies]
 lebe = "^0.5.2"                # generic binary serialization
-<<<<<<< HEAD
 half = "^2.2.1"               # 16 bit float pixel data type
-=======
-half = ">=2.1.0, <2.3"         # 16 bit float pixel data type
->>>>>>> a4aa0acc
 bit_field = "^0.10.1"          # exr file version bit flags
 miniz_oxide = "^0.7.1"         # zip compression for pxr24
 smallvec = "^1.7.0"            # make cache-friendly allocations        TODO profile if smallvec is really an improvement!
