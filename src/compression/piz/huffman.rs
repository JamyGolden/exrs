//! 16-bit Huffman compression and decompression.
//! Huffman compression and decompression routines written
//!	by Christian Rouet for his PIZ image file format.
// see https://github.com/AcademySoftwareFoundation/openexr/blob/88246d991e0318c043e6f584f7493da08a31f9f8/OpenEXR/IlmImf/ImfHuf.cpp

use crate::math::RoundingMode;
use crate::error::{Error, Result, UnitResult, u64_to_usize, u32_to_usize};
use crate::io::Data;
use std::{
    cmp::Ordering,
    collections::BinaryHeap,
    io::{Cursor, Read, Write},
};
use std::convert::TryFrom;


pub fn decompress(compressed: &[u8], expected_size: usize) -> Result<Vec<u16>> {
    let mut remaining_compressed = compressed;

<<<<<<< HEAD
    let min_code_index = u32::read(&mut remaining_compressed)? as usize;
    let max_code_index = u32::read(&mut remaining_compressed)? as usize;
    let _table_size = u32::read(&mut remaining_compressed)? as usize; // TODO check this and return Err?
    let bit_count = u32::read(&mut remaining_compressed)? as usize;
    let _skipped = u32::read(&mut remaining_compressed)?; // what is this

=======
    let min_code_index = usize::try_from(u32::read(&mut remaining_compressed)?)?;
    let max_code_index_32 = u32::read(&mut remaining_compressed)?;
    let _table_size = usize::try_from(u32::read(&mut remaining_compressed)?)?; // TODO check this and return Err?
    let bit_count = usize::try_from(u32::read(&mut remaining_compressed)?)?;
    let _skipped = u32::read(&mut remaining_compressed)?; // what is this

    let max_code_index = usize::try_from(max_code_index_32).unwrap();
>>>>>>> 0fa7fb15
    if min_code_index >= ENCODING_TABLE_SIZE || max_code_index >= ENCODING_TABLE_SIZE {
        return Err(Error::invalid(INVALID_TABLE_SIZE));
    }

    if RoundingMode::Up.divide(bit_count, 8) > remaining_compressed.len() {
        return Err(Error::invalid(NOT_ENOUGH_DATA));
    }

    let encoding_table = read_encoding_table(&mut remaining_compressed, min_code_index, max_code_index)?;
    if bit_count > 8 * remaining_compressed.len() { return Err(Error::invalid(INVALID_BIT_COUNT)); }

    let decoding_table = build_decoding_table(&encoding_table, min_code_index, max_code_index)?;

    let result = decode_with_tables(
        &encoding_table,
        &decoding_table,
        &remaining_compressed,
<<<<<<< HEAD
        bit_count,
        max_code_index,
=======
        i32::try_from(bit_count)?,
        max_code_index_32,
>>>>>>> 0fa7fb15
        expected_size,
    )?;

    Ok(result)
}

pub fn compress(uncompressed: &[u16]) -> Result<Vec<u8>> {
    if uncompressed.is_empty() { return Ok(vec![]); }

    let mut frequencies = count_frequencies(uncompressed);
    let (min_code_index, max_code_index) = build_encoding_table(&mut frequencies);

    let mut result = Cursor::new(Vec::with_capacity(uncompressed.len()));
    u32::write_slice(&mut result, &[0; 5])?; // we come back to these later after we know more about the compressed data

    let table_start = result.position();
    pack_encoding_table(
        &frequencies,
        min_code_index,
        max_code_index,
        &mut result,
    )?;

    let data_start = result.position();
    let bit_count = encode_with_frequencies(
        &frequencies,
        uncompressed,
        max_code_index,
        &mut result
    )?;

    // write meta data after this
    result.set_position(0);
    let table_length = data_start - table_start;

    u32::try_from(min_code_index)?.write(&mut result)?;
    u32::try_from(max_code_index)?.write(&mut result)?;
    u32::try_from(table_length)?.write(&mut result)?;
    u32::try_from(bit_count)?.write(&mut result)?;
    0_u32.write(&mut result)?;

    Ok(result.into_inner())
}


const ENCODE_BITS: u64 = 16; // literal (value) bit length
const DECODE_BITS: u64 = 14; // decoding bit size (>= 8)

const ENCODING_TABLE_SIZE: usize = ((1 << ENCODE_BITS) + 1) as usize;
const DECODING_TABLE_SIZE: usize = (1 << DECODE_BITS) as usize;
const DECODE_MASK: u64 = DECODING_TABLE_SIZE as u64 - 1;

const SHORT_ZEROCODE_RUN: u64 = 59;
const LONG_ZEROCODE_RUN: u64 = 63;
const SHORTEST_LONG_RUN: u64 = 2 + LONG_ZEROCODE_RUN - SHORT_ZEROCODE_RUN;
const LONGEST_LONG_RUN: u64 = 255 + SHORTEST_LONG_RUN;


#[derive(Clone, Debug, Eq, PartialEq)]
enum Code {
    Empty,
    Short(ShortCode),
    Long(Vec<u32>),
}

#[derive(Clone, Debug, Eq, PartialEq)]
struct ShortCode {
    value: u32,
    len: u8,
}

impl ShortCode {
    #[inline] fn len(&self) -> u64 { u64::from(self.len) }
}

/// Decode (uncompress) n bits based on encoding & decoding tables:
fn decode_with_tables(
    encoding_table: &[u64],
    decoding_table: &[Code],
    mut input: &[u8],
    input_bit_count: i32,
    run_length_code: u32,
    expected_output_size: usize,
) -> Result<Vec<u16>>
{
    let mut output = Vec::with_capacity(expected_output_size);
    let mut code_bits = 0_u64;
    let mut code_bit_count = 0_u64;

    while input.len() > 0 {
        read_byte(&mut code_bits, &mut code_bit_count, &mut input)?;

        // Access decoding table
        while code_bit_count >= DECODE_BITS {
            let code_index = (code_bits >> (code_bit_count - DECODE_BITS)) & DECODE_MASK;
            let code = &decoding_table[u64_to_usize(code_index)];

            // Get short code
            if let Code::Short(code) = code {
                code_bit_count -= code.len();

                read_code_into_vec(
                    code.value,
                    run_length_code,
                    &mut code_bits,
                    &mut code_bit_count,
                    &mut input,
                    &mut output,
                    expected_output_size,
                )?;
            }
            else if let Code::Long(ref long_codes) = code {
                debug_assert_ne!(long_codes.len(), 0);

                let long_code = long_codes.iter()
                    .filter_map(|&long_code|{
                        let encoded_long_code = encoding_table[u32_to_usize(long_code)];
                        let length = length(encoded_long_code);

                        while code_bit_count < length && input.len() > 0 {
                            let err = read_byte(&mut code_bits, &mut code_bit_count, &mut input);
                            if let Err(err) = err { return Some(Err(err)); }
                        }

                        if code_bit_count >= length {
                            let required_code = (code_bits >> (code_bit_count - length)) & ((1 << length) - 1);

                            if self::code(encoded_long_code) == required_code {
                                code_bit_count -= length;
                                return Some(Ok(long_code));
                            }
                        }

                        None

                    })
                    .next()
                    .ok_or(Error::invalid(INVALID_CODE))?;

                read_code_into_vec(
                    long_code?,
                    run_length_code,
                    &mut code_bits,
                    &mut code_bit_count,
                    &mut input,
                    &mut output,
                    expected_output_size,
                )?;
            }
            else {
                return Err(Error::invalid(INVALID_CODE));
            }
        }
    }

    let count = u64::try_from((8 - input_bit_count) & 7)?;
    code_bits >>= count;
    code_bit_count -= count;

    while code_bit_count > 0 {
        let index = (code_bits << (DECODE_BITS - code_bit_count)) & DECODE_MASK;
        let code = &decoding_table[u64_to_usize(index)];

        if let Code::Short(short_code) = code {
            if short_code.len() > code_bit_count { return Err(Error::invalid("code")) }; // FIXME why does this happen??
            code_bit_count -= short_code.len(); // FIXME may throw "attempted to subtract with overflow"

            read_code_into_vec(
                short_code.value,
                run_length_code,
                &mut code_bits,
                &mut code_bit_count,
                &mut input,
                &mut output,
                expected_output_size,
            )?;
        }
        else {
            return Err(Error::invalid(INVALID_CODE));
        }
    }

    if output.len() != expected_output_size {
        return Err(Error::invalid(NOT_ENOUGH_DATA));
    }

    Ok(output)
}

/// Build a decoding hash table based on the encoding table code:
///	- short codes (<= HUF_DECBITS) are resolved with a single table access;
///	- long code entry allocations are not optimized, because long codes are
///	  unfrequent;
///	- decoding tables are used by hufDecode();
fn build_decoding_table(
    encoding_table: &[u64],
    min_code_index: usize,
    max_code_index: usize,
) -> Result<Vec<Code>>
{
    let mut decoding_table = vec![Code::Empty; DECODING_TABLE_SIZE]; // not an array because of code not being copy

    for (code_index, &encoded_code) in encoding_table[..= max_code_index].iter().enumerate().skip(min_code_index) {
<<<<<<< HEAD
=======
        let code_index = u32::try_from(code_index).unwrap();

>>>>>>> 0fa7fb15
        let code = code(encoded_code);
        let length = length(encoded_code);

        if code >> length != 0 {
            return Err(Error::invalid(INVALID_TABLE_ENTRY));
        }

        if length > DECODE_BITS {
            let long_code = &mut decoding_table[u64_to_usize(code >> (length - DECODE_BITS))];

            match long_code {
                Code::Empty => *long_code = Code::Long(vec![code_index]),
                Code::Long(lits) => lits.push(code_index),
                _ => { return Err(Error::invalid(INVALID_TABLE_ENTRY)); }
            }
        }
        else if length != 0 {
            let default_value = Code::Short(ShortCode {
                value: code_index,
                len: length as u8,
            });

            let start_index = u64_to_usize(code << (DECODE_BITS - length));
            let count = u64_to_usize(1 << (DECODE_BITS - length));

            for value in &mut decoding_table[start_index .. start_index + count] {
                *value = default_value.clone();
            }
        }
    }

    Ok(decoding_table)
}

/// Run-length-decompresses all zero runs from the packed table to the encoding table
fn read_encoding_table(
    packed: &mut impl Read,
    min_code_index: usize,
    max_code_index: usize,
) -> Result<Vec<u64>>
{
    let mut encoding_table = vec![0_u64; ENCODING_TABLE_SIZE];
    let mut code_bits = 0_u64;
    let mut code_bit_count = 0_u64;

    // TODO push() into encoding table instead of index stuff?

    let mut code_index = min_code_index;
    while code_index <= max_code_index {
        let code_len = read_bits(6, &mut code_bits, &mut code_bit_count, packed)?;
        encoding_table[code_index] = code_len;

        if code_len == LONG_ZEROCODE_RUN {
            let zerun_bits = read_bits(8, &mut code_bits, &mut code_bit_count, packed)?;
            let zerun = usize::try_from(zerun_bits + SHORTEST_LONG_RUN).unwrap();

<<<<<<< HEAD
            if code_index as u64 + zerun > max_code_index as u64 + 1 {
=======
            if code_index + zerun > max_code_index + 1 {
>>>>>>> 0fa7fb15
                return Err(Error::invalid(TABLE_TOO_LONG));
            }

            for value in &mut encoding_table[code_index..code_index + zerun] {
                *value = 0;
            }

            code_index += zerun;
        }
        else if code_len >= SHORT_ZEROCODE_RUN {
<<<<<<< HEAD
            let duplication_count = code_len - SHORT_ZEROCODE_RUN + 2;
            if code_index as u64 + duplication_count > max_code_index as u64 + 1 {
=======
            let duplication_count = usize::try_from(code_len - SHORT_ZEROCODE_RUN + 2).unwrap();
            if code_index + duplication_count > max_code_index + 1 {
>>>>>>> 0fa7fb15
                return Err(Error::invalid(TABLE_TOO_LONG));
            }

            for value in &mut encoding_table[code_index .. code_index + duplication_count] {
                *value = 0;
            }

            code_index += duplication_count;
        }
        else {
            code_index += 1;
        }
    }

    build_canonical_table(&mut encoding_table);
    Ok(encoding_table)
}

// TODO Use BitStreamReader for all the bit reads?!
#[inline]
fn read_bits(
    count: u64,
    code_bits: &mut u64,
    code_bit_count: &mut u64,
    input: &mut impl Read,
) -> Result<u64>
{
    while *code_bit_count < count {
        read_byte(code_bits, code_bit_count, input)?;
    }

    *code_bit_count -= count;
    Ok((*code_bits >> *code_bit_count) & ((1 << count) - 1))
}

#[inline]
fn read_byte(code_bits: &mut u64, bit_count: &mut u64, input: &mut impl Read) -> UnitResult {
    *code_bits = (*code_bits << 8) | u8::read(input)? as u64;
    *bit_count += 8;
    Ok(())
}

#[inline]
fn read_code_into_vec(
    code: u32,
    run_length_code: u32,
    code_bits: &mut u64,
    code_bit_count: &mut u64,
    read: &mut impl Read,
    out: &mut Vec<u16>,
    max_len: usize,
) -> UnitResult
{
    if code == run_length_code { // code may be too large for u16
        if *code_bit_count < 8 {
            read_byte(code_bits, code_bit_count, read)?;
        }

        *code_bit_count -= 8;

        let code_repetitions = usize::from((*code_bits >> *code_bit_count) as u8);

        if out.len() + code_repetitions > max_len {
            return Err(Error::invalid(TOO_MUCH_DATA));
        }
        else if out.is_empty() {
            return Err(Error::invalid(NOT_ENOUGH_DATA));
        }

        let repeated_code = *out.last().unwrap();
        out.extend(std::iter::repeat(repeated_code).take(code_repetitions));
    }
    else if out.len() < max_len { // implies that code is not larger than u16???
        out.push(u16::try_from(code)?);
    }
    else {
        return Err(Error::invalid(TOO_MUCH_DATA));
    }

    Ok(())
}

fn count_frequencies(data: &[u16]) -> Vec<u64> {
    let mut frequencies = vec![0_u64; ENCODING_TABLE_SIZE];

    for value in data {
        frequencies[*value as usize] += 1;
    }

    frequencies
}

fn write_bits(
    count: u64,
    bits: u64,
    code_bits: &mut u64,
    code_bit_count: &mut u64,
    mut out: impl Write,
) -> UnitResult
{
    *code_bits = (*code_bits << count) | bits;
    *code_bit_count += count;

    while *code_bit_count >= 8 {
        *code_bit_count -= 8;
        out.write(&[
            (*code_bits >> *code_bit_count) as u8 // TODO make sure never or always wraps?
        ])?;
    }

    Ok(())
}

fn write_code(scode: u64, code_bits: &mut u64, code_bit_count: &mut u64, mut out: impl Write) -> UnitResult {
    write_bits(length(scode), code(scode), code_bits, code_bit_count, &mut out)
}

#[inline(always)]
fn send_code(
    scode: u64,
    run_count: u64,
    run_code: u64,
    code_bits: &mut u64,
    code_bit_count: &mut u64,
    mut out: impl Write,
) -> UnitResult
{
    // Output a run of runCount instances of the symbol sCount.
    // Output the symbols explicitly, or if that is shorter, output
    // the sCode symbol once followed by a runCode symbol and runCount
    // expressed as an 8-bit number.
    if length(scode) + length(run_code) + 8 < length(scode) * run_count {
        write_code(scode, code_bits, code_bit_count, &mut out)?;
        write_code(run_code, code_bits, code_bit_count, &mut out)?;
        write_bits(8, run_count, code_bits, code_bit_count, &mut out)?;
    }
    else {
        for _ in 0 ..= run_count {
            write_code(scode, code_bits, code_bit_count, &mut out)?;
        }
    }

    Ok(())
}

fn encode_with_frequencies(
    frequencies: &[u64],
    uncompressed: &[u16],
    run_length_code: usize,
    mut out: &mut Cursor<Vec<u8>>,
) -> Result<u64>
{
    let mut code_bits = 0;
    let mut code_bit_count = 0;

    let mut run_start_value = uncompressed[0];
    let mut run_length = 0;

    let start_position = out.position();

    // Loop on input values
    for &current_value in &uncompressed[1..] {
        // Count same values or send code
        if run_start_value == current_value && run_length < 255 {
            run_length += 1;
        }
        else {
            send_code(
                frequencies[run_start_value as usize],
                run_length,
                frequencies[run_length_code],
                &mut code_bits,
                &mut code_bit_count,
                &mut out,
            )?;

            run_length = 0;
        }

        run_start_value = current_value;
    }

    // Send remaining code
    send_code(
        frequencies[run_start_value as usize],
        run_length,
        frequencies[run_length_code],
        &mut code_bits,
        &mut code_bit_count,
        &mut out,
    )?;

    let data_length = out.position() - start_position; // we shouldn't count the last byte write

    if code_bit_count != 0 {
        out.write(&[
            (code_bits << (8 - code_bit_count) & 0xff) as u8
        ])?;
    }

    Ok(data_length * 8 + code_bit_count)
}

///
/// Pack an encoding table:
///	- only code lengths, not actual codes, are stored
///	- runs of zeroes are compressed as follows:
///
///	  unpacked		packed
///	  --------------------------------
///	  1 zero		0	(6 bits)
///	  2 zeroes		59
///	  3 zeroes		60
///	  4 zeroes		61
///	  5 zeroes		62
///	  n zeroes (6 or more)	63 n-6	(6 + 8 bits)
///
fn pack_encoding_table(
    frequencies: &[u64],
    min_index: usize,
    max_index: usize,
    mut out: &mut Cursor<Vec<u8>>,
) -> UnitResult
{
    let mut code_bits = 0_u64;
    let mut code_bit_count = 0_u64;

    let mut frequency_index = min_index;
    while frequency_index <= max_index { // TODO slice iteration?
        let code_length = length(frequencies[frequency_index]);

        if code_length == 0 {
            let mut zero_run = 1;

            while frequency_index < max_index && zero_run < LONGEST_LONG_RUN {
                if length(frequencies[frequency_index + 1]) > 0 {
                    break;
                }

                frequency_index += 1;
                zero_run += 1;
            }

            if zero_run >= 2 {
                if zero_run >= SHORTEST_LONG_RUN {
                    write_bits(6, LONG_ZEROCODE_RUN, &mut code_bits, &mut code_bit_count, &mut out)?;
                    write_bits(8, zero_run - SHORTEST_LONG_RUN, &mut code_bits, &mut code_bit_count, &mut out)?;
                }
                else {
                    write_bits(6, SHORT_ZEROCODE_RUN + zero_run - 2, &mut code_bits, &mut code_bit_count, &mut out)?;
                }

                frequency_index += 1; // we must increment or else this may go very wrong
                continue;
            }
        }

        write_bits(6, code_length, &mut code_bits, &mut code_bit_count, &mut out)?;
        frequency_index += 1;
    }

    if code_bit_count > 0 {
        out.write(&[
            (code_bits << (8 - code_bit_count)) as u8
        ])?;
    }

    Ok(())
}

/// Build a "canonical" Huffman code table:
///	- for each (uncompressed) symbol, code contains the length
///	  of the corresponding code (in the compressed data)
///	- canonical codes are computed and stored in code
///	- the rules for constructing canonical codes are as follows:
///	  * shorter codes (if filled with zeroes to the right)
///	    have a numerically higher value than longer codes
///	  * for codes with the same length, numerical values
///	    increase with numerical symbol values
///	- because the canonical code table can be constructed from
///	  symbol lengths alone, the code table can be transmitted
///	  without sending the actual code values
///	- see http://www.compressconsult.com/huffman/
fn build_canonical_table(code_table: &mut [u64]) {
    debug_assert_eq!(code_table.len(), ENCODING_TABLE_SIZE);

    let mut count_per_code = [0_u64; 59];

    for &code in code_table.iter() {
        count_per_code[u64_to_usize(code)] += 1;
    }

    // For each i from 58 through 1, compute the
    // numerically lowest code with length i, and
    // store that code in n[i].
    {
        let mut code = 0_u64;
        for count in &mut count_per_code.iter_mut().rev() {
            let next_code = (code + *count) >> 1;
            *count = code;
            code = next_code;
        }
    }

    // code[i] contains the length, l, of the
    // code for symbol i.  Assign the next available
    // code of length l to the symbol and store both
    // l and the code in code[i].
    for symbol_length in code_table.iter_mut() {
        let current_length = *symbol_length;
        let code_index = u64_to_usize(current_length);
        if current_length > 0 {
            *symbol_length = current_length | (count_per_code[code_index] << 6);
            count_per_code[code_index] += 1;
        }
    }
}


/// Compute Huffman codes (based on frq input) and store them in frq:
///	- code structure is : [63:lsb - 6:msb] | [5-0: bit length];
///	- max code length is 58 bits;
///	- codes outside the range [im-iM] have a null length (unused values);
///	- original frequencies are destroyed;
///	- encoding tables are used by hufEncode() and hufBuildDecTable();
///
/// NB: The following code "(*a == *b) && (a > b))" was added to ensure
///     elements in the heap with the same value are sorted by index.
///     This is to ensure, the STL make_heap()/pop_heap()/push_heap() methods
///     produced a resultant sorted heap that is identical across OSes.
fn build_encoding_table(
    frequencies: &mut [u64], // input frequencies, output encoding table
) -> (usize, usize) // return frequency max min range
{
    debug_assert_eq!(frequencies.len(), ENCODING_TABLE_SIZE);

    /// Frequency with position, used for MinHeap.
    #[derive(Eq, PartialEq, Copy, Clone)]
    struct HeapFrequency {
        position: usize,
        frequency: u64,
    }

    impl Ord for HeapFrequency {
        fn cmp(&self, other: &Self) -> Ordering {
            other.frequency.cmp(&self.frequency)
                .then_with(|| other.position.cmp(&self.position))
        }
    }

    impl PartialOrd for HeapFrequency {
        fn partial_cmp(&self, other: &Self) -> Option<Ordering> { Some(self.cmp(other)) }
    }

    // This function assumes that when it is called, array frq
    // indicates the frequency of all possible symbols in the data
    // that are to be Huffman-encoded.  (frq[i] contains the number
    // of occurrences of symbol i in the data.)
    //
    // The loop below does three things:
    //
    // 1) Finds the minimum and maximum indices that point
    //    to non-zero entries in frq:
    //
    //     frq[im] != 0, and frq[i] == 0 for all i < im
    //     frq[iM] != 0, and frq[i] == 0 for all i > iM
    //
    // 2) Fills array fHeap with pointers to all non-zero
    //    entries in frq.
    //
    // 3) Initializes array hlink such that hlink[i] == i
    //    for all array entries.

    // We need to use vec here or we overflow the stack.
    let mut links = vec![0_usize; ENCODING_TABLE_SIZE];
    let mut frequency_heap = vec![0_usize; ENCODING_TABLE_SIZE];

    // This is a good solution since we don't have usize::MAX items (no panics or UB),
    // and since this is short-circuit, it stops at the first in order non zero element.
    let min_frequency_index = frequencies.iter().position(|f| *f != 0).unwrap_or(0);

    let mut max_frequency_index = 0;
    let mut frequency_count = 0;
    for index in min_frequency_index..ENCODING_TABLE_SIZE {
        links[index] = index;

        if frequencies[index] != 0 {
            frequency_heap[frequency_count] = index;
            max_frequency_index = index;
            frequency_count += 1;
        }
    }


    // Add a pseudo-symbol, with a frequency count of 1, to frq;
    // adjust the fHeap and hlink array accordingly.  Function
    // hufEncode() uses the pseudo-symbol for run-length encoding.

    max_frequency_index += 1;
    frequencies[max_frequency_index] = 1;
    frequency_heap[frequency_count] = max_frequency_index;
    frequency_count += 1;

    // Build an array, scode, such that scode[i] contains the number
    // of bits assigned to symbol i.  Conceptually this is done by
    // constructing a tree whose leaves are the symbols with non-zero
    // frequency:
    //
    //     Make a heap that contains all symbols with a non-zero frequency,
    //     with the least frequent symbol on top.
    //
    //     Repeat until only one symbol is left on the heap:
    //
    //         Take the two least frequent symbols off the top of the heap.
    //         Create a new node that has first two nodes as children, and
    //         whose frequency is the sum of the frequencies of the first
    //         two nodes.  Put the new node back into the heap.
    //
    // The last node left on the heap is the root of the tree.  For each
    // leaf node, the distance between the root and the leaf is the length
    // of the code for the corresponding symbol.
    //
    // The loop below doesn't actually build the tree; instead we compute
    // the distances of the leaves from the root on the fly.  When a new
    // node is added to the heap, then that node's descendants are linked
    // into a single linear list that starts at the new node, and the code
    // lengths of the descendants (that is, their distance from the root
    // of the tree) are incremented by one.
    let mut heap = BinaryHeap::with_capacity(frequency_count);
    for index in frequency_heap.drain(..frequency_count) {
        heap.push(HeapFrequency { position: index, frequency: frequencies[index] });
    }

    let mut s_code = vec![0_u64; ENCODING_TABLE_SIZE];

    while frequency_count > 1 {
        // Find the indices, mm and m, of the two smallest non-zero frq
        // values in fHeap, add the smallest frq to the second-smallest
        // frq, and remove the smallest frq value from fHeap.
        let (high_position, low_position) = {
            let smallest_frequency = heap.pop().expect("heap empty bug");
            frequency_count -= 1;

            let mut second_smallest_frequency = heap.peek_mut().expect("heap empty bug");
            second_smallest_frequency.frequency += smallest_frequency.frequency;

            (second_smallest_frequency.position, smallest_frequency.position)
        };

        // The entries in scode are linked into lists with the
        // entries in hlink serving as "next" pointers and with
        // the end of a list marked by hlink[j] == j.
        //
        // Traverse the lists that start at scode[m] and scode[mm].
        // For each element visited, increment the length of the
        // corresponding code by one bit. (If we visit scode[j]
        // during the traversal, then the code for symbol j becomes
        // one bit longer.)
        //
        // Merge the lists that start at scode[m] and scode[mm]
        // into a single list that starts at scode[m].

        // Add a bit to all codes in the first list.
        let mut index = high_position;
        loop {
            s_code[index] += 1;
            debug_assert!(s_code[index] <= 58);

            // merge the two lists
            if links[index] == index {
                links[index] = low_position;
                break;
            }

            index = links[index];
        }

        // Add a bit to all codes in the second list
        let mut index = low_position;
        loop {
            s_code[index] += 1;
            debug_assert!(s_code[index] <= 58);

            if links[index] == index {
                break;
            }

            index = links[index];
        }
    }

    // Build a canonical Huffman code table, replacing the code
    // lengths in scode with (code, code length) pairs.  Copy the
    // code table from scode into frq.
    build_canonical_table(&mut s_code);
    frequencies.copy_from_slice(&s_code);

    (min_frequency_index, max_frequency_index)
}


#[inline] fn length(code: u64) -> u64 { code & 63 }
#[inline] fn code(code: u64) -> u64 { code >> 6 }

const INVALID_BIT_COUNT: &'static str = "invalid number of bits";
const INVALID_TABLE_ENTRY: &'static str = "invalid code table entry";
const NOT_ENOUGH_DATA: &'static str = "decoded data are shorter than expected";
const INVALID_TABLE_SIZE: &'static str = "unexpected end of code table data";
const TABLE_TOO_LONG: &'static str = "code table is longer than expected";
const INVALID_CODE: &'static str = "invalid code";
const TOO_MUCH_DATA: &'static str = "decoded data are longer than expected";


#[cfg(test)]
mod test {
    use super::*;
    use rand::{Rng, SeedableRng};

    const UNCOMPRESSED_ARRAY: [u16; 100] = [
        3852, 2432, 33635, 49381, 10100, 15095, 62693, 63738, 62359, 5013, 7715, 59875, 28182,
        34449, 19983, 20399, 63407, 29486, 4877, 26738, 44815, 14042, 46091, 48228, 25682, 35412,
        7582, 65069, 6632, 54124, 13798, 27503, 52154, 61961, 30474, 46880, 39097, 15754, 52897,
        42371, 54053, 14178, 48276, 34591, 42602, 32126, 42062, 31474, 16274, 55991, 2882, 17039,
        56389, 20835, 57057, 54081, 3414, 33957, 52584, 10222, 25139, 40002, 44980, 1602, 48021,
        19703, 6562, 61777, 41582, 201, 31253, 51790, 15888, 40921, 3627, 12184, 16036, 26349,
        3159, 29002, 14535, 50632, 18118, 33583, 18878, 59470, 32835, 9347, 16991, 21303, 26263,
        8312, 14017, 41777, 43240, 3500, 60250, 52437, 45715, 61520,
    ];

    const UNCOMPRESSED_ARRAY_SPECIAL: [u16; 100] = [
        0, 0, 0, 0, 0, 0, 0, 0, 0, 0, 0, 0, 28182,
        0, 65534, 0, 65534, 0, 65534, 0, 65534, 0, 0, 0, 0, 0,
        0, 0, 0, 54124, 13798, 27503, 52154, 61961, 30474, 46880, 39097, 15754, 52897,
        42371, 54053, 14178, 48276, 34591, 42602, 32126, 42062, 31474, 16274, 55991, 2882, 17039,
        56389, 20835, 57057, 54081, 3414, 33957, 52584, 10222, 25139, 40002, 44980, 1602, 48021,
        19703, 6562, 61777, 41582, 201, 31253, 51790, 15888, 40921, 3627, 12184, 16036, 26349,
        3159, 29002, 14535, 0, 0, 0, 0, 0, 0, 0, 0, 0, 0,
        65534, 65534, 65534, 65534, 65534, 65534, 65534, 65534, 65534,
    ];

    const COMPRESSED_ARRAY: [u8; 703] = [
        0xc9, 0x0, 0x0, 0x0, 0x2e, 0xfe, 0x0, 0x0, 0x56, 0x2, 0x0, 0x0, 0xa2, 0x2, 0x0, 0x0, 0x0,
        0x0, 0x0, 0x0, 0x1f, 0xff, 0xff, 0xff, 0xff, 0xff, 0xff, 0xff, 0xff, 0xff, 0xd6, 0x47,
        0xff, 0xff, 0xff, 0xff, 0xff, 0xff, 0x28, 0x1f, 0xff, 0xff, 0xed, 0x87, 0xff, 0xff, 0xf0,
        0x91, 0xff, 0xf8, 0x1f, 0xf4, 0xf1, 0xff, 0x78, 0x1f, 0xfd, 0xa1, 0xff, 0xff, 0xff, 0xff,
        0xff, 0xff, 0xfa, 0xc7, 0xfe, 0x4, 0x7f, 0xff, 0xff, 0xff, 0xff, 0xff, 0xff, 0xff, 0xff,
        0xff, 0xed, 0x1f, 0xf3, 0xf1, 0xff, 0xff, 0xff, 0xff, 0xff, 0xff, 0xe8, 0x7, 0xfd, 0xf8,
        0x7f, 0xff, 0xff, 0xff, 0xfd, 0x10, 0x7f, 0xff, 0xff, 0xff, 0xff, 0xff, 0xff, 0x51, 0xff,
        0xff, 0xff, 0xff, 0xfe, 0x1, 0xff, 0x73, 0x1f, 0xff, 0xff, 0xff, 0xff, 0xff, 0xff, 0xff,
        0xff, 0xff, 0xff, 0xff, 0xff, 0xfe, 0x0, 0x7f, 0xff, 0xff, 0xff, 0xff, 0xff, 0xff, 0xff,
        0xff, 0xff, 0xff, 0xfc, 0xa4, 0x7f, 0xf5, 0x7, 0xfc, 0x48, 0x7f, 0xe0, 0x47, 0xff, 0xff,
        0xf5, 0x91, 0xff, 0xff, 0xff, 0xff, 0xf1, 0xf1, 0xff, 0xff, 0xff, 0xff, 0xf8, 0x21, 0xff,
        0x7f, 0x1f, 0xf8, 0xd1, 0xff, 0xe7, 0x1f, 0xff, 0xff, 0xff, 0xff, 0xbc, 0x1f, 0xf2, 0x91,
        0xff, 0xff, 0xff, 0xff, 0xff, 0xff, 0xff, 0xff, 0x1c, 0x1f, 0xff, 0xff, 0xff, 0xff, 0xe7,
        0x1f, 0xff, 0xff, 0xff, 0xff, 0xff, 0xfc, 0x8c, 0x7f, 0xff, 0xff, 0xc, 0x1f, 0xff, 0xff,
        0xe5, 0x7, 0xff, 0xff, 0xfa, 0x81, 0xff, 0xff, 0xff, 0x20, 0x7f, 0xff, 0xff, 0xff, 0xff,
        0xff, 0xff, 0xff, 0xff, 0xff, 0xff, 0xff, 0xff, 0xff, 0xff, 0xff, 0xff, 0xff, 0xff, 0xff,
        0xff, 0xff, 0xff, 0xff, 0xff, 0xfe, 0xbc, 0x7f, 0xff, 0xff, 0xff, 0xfc, 0x38, 0x7f, 0xff,
        0xff, 0xff, 0xfc, 0xd0, 0x7f, 0xd3, 0xc7, 0xff, 0xff, 0xf7, 0x91, 0xff, 0xff, 0xff, 0xff,
        0xfe, 0xc1, 0xff, 0xff, 0xff, 0xff, 0xf9, 0x61, 0xff, 0xff, 0xff, 0xff, 0xff, 0xff, 0xc7,
        0x87, 0xff, 0xff, 0xfd, 0x81, 0xff, 0xff, 0xff, 0xff, 0xff, 0xff, 0xf1, 0x87, 0xff, 0xff,
        0xff, 0xff, 0xfe, 0x87, 0xff, 0x58, 0x7f, 0xff, 0xff, 0xff, 0xfd, 0xec, 0x7f, 0xff, 0xff,
        0xff, 0xfe, 0xd0, 0x7f, 0xff, 0xff, 0xff, 0xff, 0x6c, 0x7f, 0xcb, 0x47, 0xff, 0xff, 0xf3,
        0x61, 0xff, 0xff, 0xff, 0x80, 0x7f, 0xe1, 0xc7, 0xff, 0xff, 0xff, 0xff, 0xff, 0xff, 0x1f,
        0x1f, 0xff, 0xff, 0xff, 0xff, 0xff, 0xff, 0xff, 0xff, 0xff, 0xff, 0xff, 0xff, 0xff, 0xff,
        0xff, 0xff, 0xff, 0xff, 0xff, 0xff, 0xff, 0xff, 0xff, 0xff, 0xff, 0x18, 0x1f, 0xff, 0xff,
        0xff, 0xff, 0xff, 0xfd, 0xcc, 0x7f, 0xff, 0xff, 0xff, 0xff, 0xff, 0xf8, 0x11, 0xff, 0xff,
        0xff, 0xff, 0xf8, 0x41, 0xff, 0xbc, 0x1f, 0xff, 0xff, 0xc4, 0x47, 0xff, 0xff, 0xf2, 0x91,
        0xff, 0xe0, 0x1f, 0xff, 0xff, 0xff, 0xff, 0x6d, 0x1f, 0xff, 0xff, 0xff, 0xff, 0xff, 0xff,
        0xff, 0xff, 0xff, 0xff, 0xff, 0x2, 0x1f, 0xf9, 0xe1, 0xff, 0xff, 0xff, 0xff, 0xfc, 0xe1,
        0xff, 0xff, 0xfd, 0xb0, 0x7f, 0xff, 0xff, 0xff, 0xff, 0xff, 0xe1, 0xff, 0xff, 0xff, 0xff,
        0xff, 0xff, 0xff, 0xff, 0x5a, 0x1f, 0xfc, 0x81, 0xbf, 0x29, 0x1b, 0xff, 0xff, 0xff, 0xff,
        0xff, 0xff, 0xff, 0xf3, 0x61, 0xbf, 0xff, 0xff, 0xff, 0xff, 0xff, 0xff, 0xff, 0xc8, 0x1b,
        0xff, 0xff, 0xff, 0xff, 0xff, 0xff, 0xff, 0xf6, 0xb1, 0xbf, 0xff, 0xfd, 0x80, 0x6f, 0xff,
        0xff, 0xf, 0x1b, 0xf8, 0xc1, 0xbf, 0xff, 0xfc, 0xb4, 0x6f, 0xff, 0xff, 0xff, 0xff, 0xff,
        0xff, 0xff, 0xda, 0x46, 0xfc, 0x54, 0x6f, 0xc9, 0x6, 0xff, 0xff, 0xff, 0xff, 0xff, 0xff,
        0xff, 0xff, 0xff, 0xff, 0xff, 0xff, 0xff, 0x21, 0x1b, 0xff, 0xff, 0xe0, 0x86, 0xff, 0xff,
        0xff, 0xff, 0xe2, 0xc6, 0xff, 0xff, 0xff, 0xff, 0xff, 0xff, 0xff, 0xff, 0xff, 0xff, 0xff,
        0xff, 0xff, 0xff, 0xff, 0xff, 0xf3, 0x91, 0xbf, 0xff, 0xfe, 0x24, 0x6f, 0xff, 0xff, 0x6b,
        0x1b, 0xff, 0xff, 0xff, 0xff, 0xff, 0xff, 0xff, 0xfd, 0xb1, 0xbf, 0xfa, 0x1b, 0xfb, 0x11,
        0xbf, 0xff, 0xfe, 0x8, 0x6f, 0xff, 0xff, 0x42, 0x1b, 0xff, 0xff, 0xff, 0xff, 0xb9, 0x1b,
        0xff, 0xff, 0xcf, 0xc6, 0xff, 0xff, 0xff, 0xff, 0xff, 0xff, 0xff, 0xff, 0xff, 0xf1, 0x31,
        0x86, 0x10, 0x9, 0xb4, 0xe4, 0x4c, 0xf7, 0xef, 0x42, 0x87, 0x6a, 0xb5, 0xc2, 0x34, 0x9e,
        0x2f, 0x12, 0xae, 0x21, 0x68, 0xf2, 0xa8, 0x74, 0x37, 0xe1, 0x98, 0x14, 0x59, 0x57, 0x2c,
        0x24, 0x3b, 0x35, 0x6c, 0x1b, 0x8b, 0xcc, 0xe6, 0x13, 0x38, 0xc, 0x8e, 0xe2, 0xc, 0xfe,
        0x49, 0x73, 0xbc, 0x2b, 0x7b, 0x9, 0x27, 0x79, 0x14, 0xc, 0x94, 0x42, 0xf8, 0x7c, 0x1,
        0x8d, 0x26, 0xde, 0x87, 0x26, 0x71, 0x50, 0x45, 0xc6, 0x28, 0x40, 0xd5, 0xe, 0x8d, 0x8,
        0x1e, 0x4c, 0xa4, 0x79, 0x57, 0xf0, 0xc3, 0x6d, 0x5c, 0x6d, 0xc0,
    ];

    fn fill(rng: &mut impl Rng, size: usize) -> Vec<u16> {
        if rng.gen_bool(0.2) {
            let value = if rng.gen_bool(0.5) { 0 } else { u16::MAX };
            return vec![ value; size ];
        }

        let mut data = vec![0_u16; size];

        data.iter_mut().for_each(|v| {
            *v = rng.gen_range(0_u16, u16::MAX);
        });

        data
    }

    /// Test using both input and output from a custom ILM OpenEXR test.
    #[test]
    fn compression_comparation() {
        let raw = compress(&UNCOMPRESSED_ARRAY).unwrap();
        assert_eq!(raw, COMPRESSED_ARRAY.to_vec());
    }

    #[test]
    fn round_trip() {
        let mut random = rand::rngs::StdRng::from_seed(SEED);
        let raw = fill(&mut random, u16::MAX as usize);

        let compressed = compress(&raw).unwrap();
        let uncompressed = decompress(&compressed, raw.len()).unwrap();

        assert_eq!(uncompressed, raw);
    }

    #[test]
    fn repetitions_special() {
        let raw = UNCOMPRESSED_ARRAY_SPECIAL;

        let compressed = compress(&raw).unwrap();
        let uncompressed = decompress(&compressed, raw.len()).unwrap();

        assert_eq!(uncompressed, raw.to_vec());
    }

    #[test]
    fn round_trip100() {
        let mut random = rand::rngs::StdRng::from_seed(SEED);

        for size_multiplier in 1..100 {
            let raw = fill(&mut random, size_multiplier * 50_000);

            let compressed = compress(&raw).unwrap();
            let uncompressed = decompress(&compressed, raw.len()).unwrap();

            assert_eq!(uncompressed, raw);
        }
    }

    #[test]
    fn test_zeroes(){
        let uncompressed: &[u16] = &[ 0, 0, 0, 0, 0, 0, 0, 0, 0, 0, 0, 0, 0, 0, 0, 0, 0, 0, 0, 0, 0, 0, 0, 0, 0 ];

        let compressed = compress(uncompressed).unwrap();
        let decompressed = decompress(&compressed, uncompressed.len()).unwrap();

        assert_eq!(uncompressed, decompressed.as_slice());
    }

    const SEED: [u8; 32] = [
        12,155,32,34,112,109,98,54,
        12,255,32,34,112,109,98,55,
        12,155,32,34,12,109,98,54,
        12,35,32,34,112,109,48,54,
    ];
}<|MERGE_RESOLUTION|>--- conflicted
+++ resolved
@@ -17,14 +17,6 @@
 pub fn decompress(compressed: &[u8], expected_size: usize) -> Result<Vec<u16>> {
     let mut remaining_compressed = compressed;
 
-<<<<<<< HEAD
-    let min_code_index = u32::read(&mut remaining_compressed)? as usize;
-    let max_code_index = u32::read(&mut remaining_compressed)? as usize;
-    let _table_size = u32::read(&mut remaining_compressed)? as usize; // TODO check this and return Err?
-    let bit_count = u32::read(&mut remaining_compressed)? as usize;
-    let _skipped = u32::read(&mut remaining_compressed)?; // what is this
-
-=======
     let min_code_index = usize::try_from(u32::read(&mut remaining_compressed)?)?;
     let max_code_index_32 = u32::read(&mut remaining_compressed)?;
     let _table_size = usize::try_from(u32::read(&mut remaining_compressed)?)?; // TODO check this and return Err?
@@ -32,7 +24,6 @@
     let _skipped = u32::read(&mut remaining_compressed)?; // what is this
 
     let max_code_index = usize::try_from(max_code_index_32).unwrap();
->>>>>>> 0fa7fb15
     if min_code_index >= ENCODING_TABLE_SIZE || max_code_index >= ENCODING_TABLE_SIZE {
         return Err(Error::invalid(INVALID_TABLE_SIZE));
     }
@@ -50,13 +41,8 @@
         &encoding_table,
         &decoding_table,
         &remaining_compressed,
-<<<<<<< HEAD
-        bit_count,
-        max_code_index,
-=======
         i32::try_from(bit_count)?,
         max_code_index_32,
->>>>>>> 0fa7fb15
         expected_size,
     )?;
 
@@ -260,11 +246,8 @@
     let mut decoding_table = vec![Code::Empty; DECODING_TABLE_SIZE]; // not an array because of code not being copy
 
     for (code_index, &encoded_code) in encoding_table[..= max_code_index].iter().enumerate().skip(min_code_index) {
-<<<<<<< HEAD
-=======
         let code_index = u32::try_from(code_index).unwrap();
 
->>>>>>> 0fa7fb15
         let code = code(encoded_code);
         let length = length(encoded_code);
 
@@ -321,11 +304,7 @@
             let zerun_bits = read_bits(8, &mut code_bits, &mut code_bit_count, packed)?;
             let zerun = usize::try_from(zerun_bits + SHORTEST_LONG_RUN).unwrap();
 
-<<<<<<< HEAD
-            if code_index as u64 + zerun > max_code_index as u64 + 1 {
-=======
             if code_index + zerun > max_code_index + 1 {
->>>>>>> 0fa7fb15
                 return Err(Error::invalid(TABLE_TOO_LONG));
             }
 
@@ -336,13 +315,8 @@
             code_index += zerun;
         }
         else if code_len >= SHORT_ZEROCODE_RUN {
-<<<<<<< HEAD
-            let duplication_count = code_len - SHORT_ZEROCODE_RUN + 2;
-            if code_index as u64 + duplication_count > max_code_index as u64 + 1 {
-=======
             let duplication_count = usize::try_from(code_len - SHORT_ZEROCODE_RUN + 2).unwrap();
             if code_index + duplication_count > max_code_index + 1 {
->>>>>>> 0fa7fb15
                 return Err(Error::invalid(TABLE_TOO_LONG));
             }
 
