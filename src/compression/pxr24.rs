
//! Lossy compression for F32 data, but lossless compression for U32 and F16 data.
// see https://github.com/AcademySoftwareFoundation/openexr/blob/master/OpenEXR/IlmImf/ImfPxr24Compressor.cpp

// This compressor is based on source code that was contributed to
// OpenEXR by Pixar Animation Studios. The compression method was
// developed by Loren Carpenter.


//  The compressor preprocesses the pixel data to reduce entropy, and then calls zlib.
//	Compression of HALF and UINT channels is lossless, but compressing
//	FLOAT channels is lossy: 32-bit floating-point numbers are converted
//	to 24 bits by rounding the significand to 15 bits.
//
//	When the compressor is invoked, the caller has already arranged
//	the pixel data so that the values for each channel appear in a
//	contiguous block of memory.  The compressor converts the pixel
//	values to unsigned integers: For UINT, this is a no-op.  HALF
//	values are simply re-interpreted as 16-bit integers.  FLOAT
//	values are converted to 24 bits, and the resulting bit patterns
//	are interpreted as integers.  The compressor then replaces each
//	value with the difference between the value and its left neighbor.
//	This turns flat fields in the image into zeroes, and ramps into
//	strings of similar values.  Next, each difference is split into
//	2, 3 or 4 bytes, and the bytes are transposed so that all the
//	most significant bytes end up in a contiguous block, followed
//	by the second most significant bytes, and so on.  The resulting
//	string of bytes is compressed with zlib.

use super::*;

use crate::error::Result;
use lebe::io::ReadPrimitive;


// scanline decompression routine, see https://github.com/openexr/openexr/blob/master/OpenEXR/IlmImf/ImfScanLineInputFile.cpp
// 1. Uncompress the data, if necessary (If the line is uncompressed, it's in XDR format, regardless of the compressor's output format.)
// 3. Convert one scan line's worth of pixel data back from the machine-independent representation
// 4. Fill the frame buffer with pixel data, respective to sampling and whatnot


#[cfg_attr(target_endian = "big", allow(unused, unreachable_code))]
pub fn compress(channels: &ChannelList, mut remaining_bytes: Bytes<'_>, area: IntegerBounds) -> Result<ByteVec> {
    #[cfg(target_endian = "big")] {
        return Err(Error::unsupported(
            "PXR24 compression method not supported yet on big endian processor architecture"
        ))
    }

    if remaining_bytes.is_empty() { return Ok(Vec::new()); }

    // see https://github.com/AcademySoftwareFoundation/openexr/blob/3bd93f85bcb74c77255f28cdbb913fdbfbb39dfe/OpenEXR/IlmImf/ImfTiledOutputFile.cpp#L750-L842
    let remaining_bytes = super::convert_current_to_little_endian(remaining_bytes, channels, area);
    let mut remaining_bytes = remaining_bytes.as_slice(); // TODO less allocation

    let bytes_per_pixel: usize = channels.list.iter()
        .map(|channel| match channel.sample_type {
            SampleType::F16 => 2, SampleType::F32 => 3, SampleType::U32 => 4,
        })
        .sum();

    let mut raw = vec![0_u8; bytes_per_pixel * area.size.area()];

    {
        let mut write = raw.as_mut_slice();

        // TODO this loop should be an iterator in the `IntegerBounds` class, as it is used in all compressio methods
        for y in area.position.1..area.end().1 {
            for channel in &channels.list {
                if mod_p(y, usize_to_i32(channel.sampling.1)) != 0 { continue; }

                // this apparently can't be a closure in Rust 1.43 due to borrowing ambiguity
                let sample_count_x = channel.subsampled_resolution(area.size).0;
                macro_rules! split_off_write_slice { () => {{
                    let (slice, rest) = write.split_at_mut(sample_count_x);
                    write = rest;
                    slice
                }}; }

                let mut previous_pixel: u32 = 0;

                match channel.sample_type {
                    SampleType::F16 => {
                        let out_byte_tuples = split_off_write_slice!().iter_mut()
                            .zip(split_off_write_slice!());

                        for (out_byte_0, out_byte_1) in out_byte_tuples {
                            let pixel = u16::read_from_native_endian(&mut remaining_bytes).unwrap() as u32;
                            let [byte_1, byte_0] = (pixel.wrapping_sub(previous_pixel) as u16).to_ne_bytes();

                            *out_byte_0 = byte_0;
                            *out_byte_1 = byte_1;
                            previous_pixel = pixel;
                        }
                    },

                    SampleType::U32 => {
                        let out_byte_quadruplets = split_off_write_slice!().iter_mut()
                            .zip(split_off_write_slice!())
                            .zip(split_off_write_slice!())
                            .zip(split_off_write_slice!());

                        for (((out_byte_0, out_byte_1), out_byte_2), out_byte_3) in out_byte_quadruplets {
                            let pixel = u32::read_from_native_endian(&mut remaining_bytes).unwrap();
                            let [byte_3, byte_2, byte_1, byte_0] = pixel.wrapping_sub(previous_pixel).to_ne_bytes();

                            *out_byte_0 = byte_0;
                            *out_byte_1 = byte_1;
                            *out_byte_2 = byte_2;
                            *out_byte_3 = byte_3;
                            previous_pixel = pixel;
                        }
                    },

                    SampleType::F32 => {
                        let out_byte_triplets = split_off_write_slice!().iter_mut()
                            .zip(split_off_write_slice!())
                            .zip(split_off_write_slice!());

                        for ((out_byte_0, out_byte_1), out_byte_2) in out_byte_triplets {
                            let pixel = f32_to_f24(f32::read_from_native_endian(&mut remaining_bytes).unwrap());
                            let [byte_2, byte_1, byte_0, _] = pixel.wrapping_sub(previous_pixel).to_ne_bytes();
                            previous_pixel = pixel;

                            *out_byte_0 = byte_0;
                            *out_byte_1 = byte_1;
                            *out_byte_2 = byte_2;
                        }
                    },
                }
            }
        }

        debug_assert_eq!(write.len(), 0, "bytes left after compression");
    }

    Ok(miniz_oxide::deflate::compress_to_vec_zlib(raw.as_slice(), 4))
}

#[cfg_attr(target_endian = "big", allow(unused, unreachable_code))]
pub fn decompress(channels: &ChannelList, bytes: ByteVec, area: IntegerBounds, expected_byte_size: usize, pedantic: bool) -> Result<ByteVec> {
    #[cfg(target_endian = "big")] {
        return Err(Error::unsupported(
            "PXR24 decompression method not supported yet on big endian processor architecture"
        ))
    }

    if bytes.is_empty() { return Ok(Vec::new()) }

<<<<<<< HEAD
    let raw = inflate_bytes_zlib(&bytes)
        .map_err(|msg| Error::invalid(msg))?; // TODO share code with zip?
=======
    let raw = miniz_oxide::inflate
        // TODO ::decompress_to_vec_zlib_with_limit(bytes, expected_byte_size)
        ::decompress_to_vec_zlib(bytes)
        .map_err(|_| Error::invalid("zlib-compressed data malformed"))?; // TODO share code with zip?
>>>>>>> 325bb96e

    let mut read = raw.as_slice();
    let mut out = Vec::with_capacity(expected_byte_size.min(2048*4));

    for y in area.position.1 .. area.end().1 {
        for channel in &channels.list {
            if mod_p(y, usize_to_i32(channel.sampling.1)) != 0 { continue; }

            let sample_count_x = channel.subsampled_resolution(area.size).0;
            let mut read_sample_line = ||{
                if sample_count_x > read.len() { return Err(Error::invalid("not enough data")) }
                let (samples, rest) = read.split_at(sample_count_x);
                read = rest;
                Ok(samples)
            };

            let mut pixel_accumulation: u32 = 0;

            match channel.sample_type {
                SampleType::F16 => {
                    let sample_byte_pairs = read_sample_line()?.iter()
                        .zip(read_sample_line()?);

                    for (&in_byte_0, &in_byte_1) in sample_byte_pairs {
                        let difference = u16::from_ne_bytes([in_byte_1, in_byte_0]) as u32;
                        pixel_accumulation = pixel_accumulation.overflowing_add(difference).0;
                        out.extend_from_slice(&(pixel_accumulation as u16).to_ne_bytes());
                    }
                },

                SampleType::U32 => {
                    let sample_byte_quads = read_sample_line()?.iter()
                        .zip(read_sample_line()?)
                        .zip(read_sample_line()?)
                        .zip(read_sample_line()?);

                    for (((&in_byte_0, &in_byte_1), &in_byte_2), &in_byte_3) in sample_byte_quads {
                        let difference = u32::from_ne_bytes([in_byte_3, in_byte_2, in_byte_1, in_byte_0]);
                        pixel_accumulation = pixel_accumulation.overflowing_add(difference).0;
                        out.extend_from_slice(&pixel_accumulation.to_ne_bytes());
                    }
                },

                SampleType::F32 => {
                    let sample_byte_triplets = read_sample_line()?.iter()
                        .zip(read_sample_line()?).zip(read_sample_line()?);

                    for ((&in_byte_0, &in_byte_1), &in_byte_2) in sample_byte_triplets {
                        let difference = u32::from_ne_bytes([0, in_byte_2, in_byte_1, in_byte_0]);
                        pixel_accumulation = pixel_accumulation.overflowing_add(difference).0;
                        out.extend_from_slice(&pixel_accumulation.to_ne_bytes());
                    }
                }
            }
        }
    }

    if pedantic && !read.is_empty() {
        return Err(Error::invalid("too much data"));
    }

    Ok(super::convert_little_endian_to_current(&out, channels, area))
}




/// Conversion from 32-bit to 24-bit floating-point numbers.
/// Reverse conversion is just a simple 8-bit left shift.
pub fn f32_to_f24(float: f32) -> u32 {
    let bits = float.to_bits();

    let sign = bits & 0x80000000;
    let exponent = bits & 0x7f800000;
    let mantissa = bits & 0x007fffff;

    let result = if exponent == 0x7f800000 {
        if mantissa != 0 {
            // F is a NAN; we preserve the sign bit and
            // the 15 leftmost bits of the significand,
            // with one exception: If the 15 leftmost
            // bits are all zero, the NAN would turn
            // into an infinity, so we have to set at
            // least one bit in the significand.

            let mantissa = mantissa >> 8;
            (exponent >> 8) | mantissa | if mantissa == 0 { 1 } else { 0 }
        }
        else { // F is an infinity.
            exponent >> 8
        }
    }
    else { // F is finite, round the significand to 15 bits.
        let result = ((exponent | mantissa) + (mantissa & 0x00000080)) >> 8;

        if result >= 0x7f8000 {
            // F was close to FLT_MAX, and the significand was
            // rounded up, resulting in an exponent overflow.
            // Avoid the overflow by truncating the significand
            // instead of rounding it.

            (exponent | mantissa) >> 8
        }
        else {
            result
        }
    };

    return (sign >> 8) | result;
}<|MERGE_RESOLUTION|>--- conflicted
+++ resolved
@@ -145,17 +145,10 @@
         ))
     }
 
-    if bytes.is_empty() { return Ok(Vec::new()) }
-
-<<<<<<< HEAD
-    let raw = inflate_bytes_zlib(&bytes)
-        .map_err(|msg| Error::invalid(msg))?; // TODO share code with zip?
-=======
     let raw = miniz_oxide::inflate
         // TODO ::decompress_to_vec_zlib_with_limit(bytes, expected_byte_size)
         ::decompress_to_vec_zlib(bytes)
         .map_err(|_| Error::invalid("zlib-compressed data malformed"))?; // TODO share code with zip?
->>>>>>> 325bb96e
 
     let mut read = raw.as_slice();
     let mut out = Vec::with_capacity(expected_byte_size.min(2048*4));
