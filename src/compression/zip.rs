
// see https://github.com/openexr/openexr/blob/master/OpenEXR/IlmImf/ImfCompressor.cpp


use super::*;
use super::optimize_bytes::*;
use crate::error::Result;

// scanline decompression routine, see https://github.com/openexr/openexr/blob/master/OpenEXR/IlmImf/ImfScanLineInputFile.cpp
// 1. Uncompress the data, if necessary (If the line is uncompressed, it's in XDR format, regardless of the compressor's output format.)
// 3. Convert one scan line's worth of pixel data back from the machine-independent representation
// 4. Fill the frame buffer with pixel data, respective to sampling and whatnot


<<<<<<< HEAD
pub fn decompress_bytes(
    channels: &ChannelList,
    data: ByteVec,
    rectangle: IntegerBounds,
    _expected_byte_size: usize,
    _pedantic: bool,
) -> Result<ByteVec> {
    let mut decompressed = inflate_bytes_zlib(&data)
        .map_err(|msg| Error::invalid(msg))?;
=======
pub fn decompress_bytes(data: Bytes<'_>, _expected_byte_size: usize) -> Result<ByteVec> {
    let mut decompressed = miniz_oxide::inflate
        // TODO ::decompress_to_vec_zlib_with_limit(data, expected_byte_size)
        ::decompress_to_vec_zlib(data)
        .map_err(|_| Error::invalid("zlib-compressed data malformed"))?;
>>>>>>> 325bb96e

    differences_to_samples(&mut decompressed);
    interleave_byte_blocks(&mut decompressed);

    Ok(super::convert_little_endian_to_current(&decompressed, channels, rectangle))// TODO no alloc
}

pub fn compress_bytes(channels: &ChannelList, uncompressed: Bytes<'_>, rectangle: IntegerBounds) -> Result<ByteVec> {
    // see https://github.com/AcademySoftwareFoundation/openexr/blob/3bd93f85bcb74c77255f28cdbb913fdbfbb39dfe/OpenEXR/IlmImf/ImfTiledOutputFile.cpp#L750-L842
    let mut packed = convert_current_to_little_endian(uncompressed, channels, rectangle);

    separate_bytes_fragments(&mut packed);
    samples_to_differences(&mut packed);

    Ok(miniz_oxide::deflate::compress_to_vec_zlib(packed.as_slice(), 4))
}<|MERGE_RESOLUTION|>--- conflicted
+++ resolved
@@ -12,7 +12,6 @@
 // 4. Fill the frame buffer with pixel data, respective to sampling and whatnot
 
 
-<<<<<<< HEAD
 pub fn decompress_bytes(
     channels: &ChannelList,
     data: ByteVec,
@@ -20,15 +19,10 @@
     _expected_byte_size: usize,
     _pedantic: bool,
 ) -> Result<ByteVec> {
-    let mut decompressed = inflate_bytes_zlib(&data)
-        .map_err(|msg| Error::invalid(msg))?;
-=======
-pub fn decompress_bytes(data: Bytes<'_>, _expected_byte_size: usize) -> Result<ByteVec> {
     let mut decompressed = miniz_oxide::inflate
-        // TODO ::decompress_to_vec_zlib_with_limit(data, expected_byte_size)
-        ::decompress_to_vec_zlib(data)
+    // TODO ::decompress_to_vec_zlib_with_limit(data, expected_byte_size)
+    ::decompress_to_vec_zlib(data)
         .map_err(|_| Error::invalid("zlib-compressed data malformed"))?;
->>>>>>> 325bb96e
 
     differences_to_samples(&mut decompressed);
     interleave_byte_blocks(&mut decompressed);
