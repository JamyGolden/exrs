
// see https://github.com/openexr/openexr/blob/master/OpenEXR/IlmImf/ImfCompressor.cpp


use super::*;
use super::optimize_bytes::*;

use std::io;
use crate::error::Result;
use deflate::write::ZlibEncoder;
use inflate::inflate_bytes_zlib;

// scanline decompression routine, see https://github.com/openexr/openexr/blob/master/OpenEXR/IlmImf/ImfScanLineInputFile.cpp
// 1. Uncompress the data, if necessary (If the line is uncompressed, it's in XDR format, regardless of the compressor's output format.)
// 3. Convert one scan line's worth of pixel data back from the machine-independent representation
// 4. Fill the frame buffer with pixel data, respective to sampling and whatnot


<<<<<<< HEAD
pub fn decompress_bytes(data: Bytes<'_>) -> Result<ByteVec> {
    let mut decompressed = inflate_bytes_zlib(data)
        .map_err(|msg| Error::invalid(msg))?;

=======
pub fn decompress_bytes(data: Bytes<'_>, _expected_byte_size: usize) -> Result<ByteVec> {
    let mut decompressed = inflate_bytes_zlib(data).map_err(|msg| Error::invalid(msg))?;
>>>>>>> e4e6ad8f
    differences_to_samples(&mut decompressed);
    interleave_byte_blocks(&mut decompressed);
    Ok(decompressed)
}

pub fn compress_bytes(packed: Bytes<'_>) -> Result<ByteVec> {
    let mut packed = Vec::from(packed); // TODO no alloc
    separate_bytes_fragments(&mut packed);
    samples_to_differences(&mut packed);

    {
        // TODO fine-tune compression options
        let mut compressor = ZlibEncoder::new(
            Vec::with_capacity(packed.len()),
            deflate::Compression::Fast
        );

        io::copy(&mut packed.as_slice(), &mut compressor)?;
        Ok(compressor.finish()?)
    }
}<|MERGE_RESOLUTION|>--- conflicted
+++ resolved
@@ -16,15 +16,10 @@
 // 4. Fill the frame buffer with pixel data, respective to sampling and whatnot
 
 
-<<<<<<< HEAD
 pub fn decompress_bytes(data: Bytes<'_>) -> Result<ByteVec> {
     let mut decompressed = inflate_bytes_zlib(data)
         .map_err(|msg| Error::invalid(msg))?;
 
-=======
-pub fn decompress_bytes(data: Bytes<'_>, _expected_byte_size: usize) -> Result<ByteVec> {
-    let mut decompressed = inflate_bytes_zlib(data).map_err(|msg| Error::invalid(msg))?;
->>>>>>> e4e6ad8f
     differences_to_samples(&mut decompressed);
     interleave_byte_blocks(&mut decompressed);
     Ok(decompressed)
