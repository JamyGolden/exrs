--- conflicted
+++ resolved
@@ -73,95 +73,3 @@
 }
 
 
-<<<<<<< HEAD
-#[cfg(test)]
-pub mod test {
-    use crate::prelude::*;
-
-
-    #[test]
-    fn read_all_files() {
-        fn test_exr_files(path: &Path){
-            if let Some("exr") = path.extension().and_then(|os| os.to_str()) {
-                print!("testing file {:?}... ", path.file_name().unwrap());
-                load_file_or_print_err(path)
-            }
-            else if path.is_dir() {
-                for sub_dir in ::std::fs::read_dir(path).unwrap() {
-                    test_exr_files(&sub_dir.unwrap().path());
-                }
-            }
-        }
-
-        test_exr_files(Path::new("D:/Pictures/openexr"))
-    }
-
-    fn load_file_or_print_err(path: &Path){
-        let image = read(path, true);
-        if let Err(error) = image {
-            println!("{:?}", error);
-        }
-    }
-
-
-    // TODO check for completeness of file
-    // TODO handle incomplete files based on if the offset_table is complete (last thing written)
-    // TODO memory-mapping
-
-    // TODO let the user decide how to store something,
-    // don't just read the pixels into a buffer and let the user convert the data into new data again
-    // in order to avoid too much memory allocations
-    // (something like  read_pixels(|index, pixel| pixels[index] = RGBA::new(pixel[0], pixel[1], ...) )
-
-
-    #[test]
-    pub fn convert_to_png() {
-        let now = ::std::time::Instant::now();
-
-        let path = Path::new(
-            "D:/Pictures/openexr/BeachBall/multipart.0001.exr"
-//            "D:/Pictures/openexr/crowskull/crow_uncompressed.exr"
-//        "D:/Pictures/openexr/crowskull/crow_zips.exr"
-//            "D:/Pictures/openexr/crowskull/crow_rle.exr"
-//            "/home/johannes/Pictures/openexr/samuel-zeller/samuel_zeller_rgb_f16_rle.exr"
-        );
-
-        let image = read(path, false).unwrap();
-
-        // warning: highly unscientific benchmarks ahead!
-        let elapsed = now.elapsed();
-        let millis = elapsed.as_secs() * 1000 + elapsed.subsec_millis() as u64;
-
-        let part = &image.parts[0];
-
-        println!("\ndecoded file in {:?} s", millis as f32 * 0.001);
-
-        let channels = part.level_data.largest();
-
-        expect_variant!(channels, crate::image::PartData::Flat(ref pixels) => {
-            let mut png_buffer = ::piston_image::GrayImage::new(pixels.dimensions.0, pixels.dimensions.1);
-
-            match pixels.channel_data[1] {
-                Array::F32(ref channel) => {
-                    for (x, y, pixel) in png_buffer.enumerate_pixels_mut() {
-                        let v = channel[(y * pixels.dimensions.0 + x) as usize];
-                        *pixel = ::piston_image::Luma([(v.powf(1.0/2.2) * 100.0) as u8]);
-                    }
-                },
-                Array::F16(ref channel) => {
-                    for (x, y, pixel) in png_buffer.enumerate_pixels_mut() {
-                        let v = channel[(y * pixels.dimensions.0 + x) as usize];
-                        *pixel = ::piston_image::Luma([(v.to_f32().powf(1.0/2.2) * 100.0) as u8]);
-                    }
-                },
-                _ => panic!()
-            }
-
-            png_buffer.save(Path::new("test.png")).unwrap();
-        });
-
-    }
-
-}
-=======
->>>>>>> 70bfd16d
