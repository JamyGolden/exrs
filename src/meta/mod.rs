--- conflicted
+++ resolved
@@ -934,15 +934,9 @@
 
             Ok(IntRect {
                 position: Vec2(0, usize_to_i32(y)),
-<<<<<<< HEAD
-                size: Vec2(self.data_size.0, height)
+                size: Vec2(self.data_size.width(), height)
             })
         }
-=======
-                size: Vec2(self.data_size.width(), height)
-            }
-        })
->>>>>>> cc67c336
 
         // TODO deep data?
     }
@@ -951,13 +945,6 @@
     /// Starts at `0` and is not negative.
     pub fn get_block_data_indices(&self, block: &Block) -> Result<TileCoordinates> {
         Ok(match block {
-<<<<<<< HEAD
-            Block::Tile(ref tile) => tile.coordinates,
-            Block::ScanLine(ref block) => self.get_scan_line_block_tile_coordinates(block.y_coordinate)?,
-            _ => return Err(Error::unsupported("deep data not supported yet"))
-        })
-    }
-=======
             Block::Tile(ref tile) => {
                 tile.coordinates
             },
@@ -969,7 +956,16 @@
                 if y < 0 {
                     return Err(Error::invalid("scan block y coordinate"));
                 }
->>>>>>> cc67c336
+
+                TileCoordinates {
+                    tile_index: Vec2(0, y as usize),
+                    level_index: Vec2(0, 0)
+                }
+            },
+
+            _ => return Err(Error::unsupported("deep data not supported yet"))
+        })
+    }
 
     /// Computes the absolute tile coordinate data indices, which start at `0`.
     pub fn get_scan_line_block_tile_coordinates(&self, block_y_coordinate: i32) -> Result<TileCoordinates> {
